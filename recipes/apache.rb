include_recipe 'datadog::dd-agent'

# Monitor apache
#
# Assuming you have 2 instances "prod" and "test", you will need to set
# up the following attributes at some point in your Chef run, in either
# a role or another cookbook.
#
# node['datadog']['apache']['instances'] = [
#   {
#     'status_url' => "http://localhost:81/status/",
#     'tags' => ["prod"]
#   },
#   {
#     'status_url' => "http://localhost:82/status/",
#     'name' => ["test"]
#   }
# ]

datadog_monitor 'apache' do
  instances node['datadog']['apache']['instances']
<<<<<<< HEAD
  logs node['datadog']['apache']['logs']
=======
  action :add
  notifies :restart, 'service[datadog-agent]' if node['datadog']['agent_start']
>>>>>>> e505416e
end<|MERGE_RESOLUTION|>--- conflicted
+++ resolved
@@ -19,10 +19,7 @@
 
 datadog_monitor 'apache' do
   instances node['datadog']['apache']['instances']
-<<<<<<< HEAD
   logs node['datadog']['apache']['logs']
-=======
   action :add
   notifies :restart, 'service[datadog-agent]' if node['datadog']['agent_start']
->>>>>>> e505416e
 end