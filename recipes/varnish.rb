include_recipe 'datadog::dd-agent'

# Monitor Varnish
#
# You'll need to set up the following attributes:
# node.datadog.varnish.instances = [
#
#   # Path to varnishstat (required)
#   {
#     :varnishstat => "/opt/local/bin/varnishstat"
#   },
#
#   # Tags to apply to all varnish metrics (optional)
#   {
#     :tags => ["test", "cache"]
#   },
#
#   # Varnish instance name, passed to varnishstat -n (optional)
#   {
#     :name => "myvarnish0"
#   }
# ]

datadog_monitor 'varnish' do
  instances node['datadog']['varnish']['instances']
<<<<<<< HEAD
  logs node['datadog']['varnish']['logs']
=======
  action :add
  notifies :restart, 'service[datadog-agent]' if node['datadog']['agent_start']
>>>>>>> e505416e
end<|MERGE_RESOLUTION|>--- conflicted
+++ resolved
@@ -23,10 +23,7 @@
 
 datadog_monitor 'varnish' do
   instances node['datadog']['varnish']['instances']
-<<<<<<< HEAD
   logs node['datadog']['varnish']['logs']
-=======
   action :add
   notifies :restart, 'service[datadog-agent]' if node['datadog']['agent_start']
->>>>>>> e505416e
 end